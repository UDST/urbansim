import pandas as pd
import numpy as np
import orca


class Developer(object):
    """
    Pass the dataframe that is returned by feasibility here

    Can also be a dictionary where keys are building forms and values are
    the individual data frames returned by the proforma lookup routine.

    """

    def __init__(self, feasibility):
        if isinstance(feasibility, dict):
            feasibility = pd.concat(feasibility.values(), keys=feasibility.keys(), axis=1)
        self.feasibility = feasibility

    @staticmethod
    def _max_form(f, colname):
        """
        Assumes dataframe with hierarchical columns with first index equal to the
        use and second index equal to the attribute.

        e.g. f.columns equal to::

            mixedoffice   building_cost
                          building_revenue
                          building_size
                          max_profit
                          max_profit_far
                          total_cost
            industrial    building_cost
                          building_revenue
                          building_size
                          max_profit
                          max_profit_far
                          total_cost
        """
        df = f.stack(level=0)[[colname]].stack().unstack(level=1).reset_index(level=1, drop=True)
        return df.idxmax(axis=1)

    def keep_form_with_max_profit(self, forms=None):
        """
        This converts the dataframe, which shows all profitable forms,
        to the form with the greatest profit, so that more profitable
        forms outcompete less profitable forms.

        Parameters
        ----------
        forms: list of strings
            List of forms which compete which other.  Can leave some out.

        Returns
        -------
        Nothing.  Goes from a multi-index to a single index with only the
        most profitable form.
        """
        f = self.feasibility

        if forms is not None:
            f = f[forms]

        mu = self._max_form(f, "max_profit")
        indexes = [tuple(x) for x in mu.reset_index().values]
        df = f.stack(level=0).loc[indexes]
        df.index.names = ["parcel_id", "form"]
        df = df.reset_index(level=1)
        return df

    @staticmethod
    def compute_units_to_build(num_agents, num_units, target_vacancy):
        """
        Compute number of units to build to match target vacancy.

        Parameters
        ----------
        num_agents : int
            number of agents that need units in the region
        num_units : int
            number of units in buildings
        target_vacancy : float (0-1.0)
            target vacancy rate

        Returns
        -------
        number_of_units : int
            the number of units that need to be built
        """
        print "Number of agents: {:,}".format(num_agents)
        print "Number of agent spaces: {:,}".format(int(num_units))
        assert target_vacancy < 1.0
        target_units = int(max(num_agents / (1 - target_vacancy) - num_units, 0))
        print "Current vacancy = {:.2f}".format(1 - num_agents / float(num_units))
        print "Target vacancy = {:.2f}, target of new units = {:,}".\
            format(target_vacancy, target_units)
        return target_units

    def pick(self, form, target_units, parcel_size, ave_unit_size,
             current_units, max_parcel_size=200000, min_unit_size=400,
             drop_after_build=True, residential=True, bldg_sqft_per_job=400.0):
        """
        Choose the buildings from the list that are feasible to build in
        order to match the specified demand.

        Parameters
        ----------
        form : string or list
            One or more of the building forms from the pro forma specification -
            e.g. "residential" or "mixedresidential" - these are configuration
            parameters passed previously to the pro forma.  If more than one form
            is passed the forms compete with each other (based on profitability)
            for which one gets built in order to meet demand.
        target_units : int
            The number of units to build.  For non-residential buildings this
            should be passed as the number of job spaces that need to be created.
        parcel_size : series
            The size of the parcels.  This was passed to feasibility as well,
            but should be passed here as well.  Index should be parcel_ids.
        ave_unit_size : series
            The average residential unit size around each parcel - this is
            indexed by parcel, but is usually a disaggregated version of a
            zonal or accessibility aggregation.
        bldg_sqft_per_job : float (default 400.0)
            The average square feet per job for this building form.
        min_unit_size : float
            Values less than this number in ave_unit_size will be set to this
            number.  Deals with cases where units are currently not built.
        current_units : series
            The current number of units on the parcel.  Is used to compute the
            net number of units produced by the developer model.  Many times
            the developer model is redeveloping units (demolishing them) and
            is trying to meet a total number of net units produced.
        max_parcel_size : float
            Parcels larger than this size will not be considered for
            development - usually large parcels should be specified manually
            in a development projects table.
        drop_after_build : bool
            Whether or not to drop parcels from consideration after they
            have been chosen for development.  Usually this is true so as
            to not develop the same parcel twice.
        residential: bool
            If creating non-residential buildings set this to false and
            developer will fill in job_spaces rather than residential_units

        Returns
        -------
        None if thar are no feasible buildings
        new_buildings : dataframe
            DataFrame of buildings to add.  These buildings are rows from the
            DataFrame that is returned from feasibility.
        """

        if len(self.feasibility) == 0:
            # no feasible buildings, might as well bail
            return

        if form is None:
            df = self.feasibility
        elif isinstance(form, list):
            df = self.keep_form_with_max_profit(form)
        else:
            df = self.feasibility[form]

        # feasible buildings only for this building type
        df = df[df.max_profit_far > 0]
        ave_unit_size[ave_unit_size < min_unit_size] = min_unit_size
        df["ave_unit_size"] = ave_unit_size
        df["parcel_size"] = parcel_size
        df['current_units'] = current_units
        df = df[df.parcel_size < max_parcel_size]

        df['residential_units'] = (df.residential_sqft / df.ave_unit_size).round()
        df['job_spaces'] = (df.non_residential_sqft / bldg_sqft_per_job).round()

        if residential:
            df['net_units'] = df.residential_units - df.current_units
        else:
            df['net_units'] = df.job_spaces - df.current_units
        df = df[df.net_units > 0]

        if len(df) == 0:
            print "WARNING THERE ARE NO FEASIBLE BUILDING TO CHOOSE FROM"
            return

        # print "Describe of net units\n", df.net_units.describe()
        print "Sum of net units that are profitable: {:,}".\
            format(int(df.net_units.sum()))

        # the clip is because we still might build negative profit buildings
        # (when we're subsidizing them) and choice doesn't allow negative
        # probability options
        max_profit = df.max_profit.clip(1)

        factor = float(orca.get_injectable("settings")[
            "profit_vs_return_on_cost_combination_factor"])

        df['return_on_cost'] = max_profit / df.total_cost

        # now we're going to make two pdfs and weight them
        ROC_p = df.return_on_cost.values / df.return_on_cost.sum()
        profit_p = max_profit / max_profit.sum()
        p = 1.0 * ROC_p + factor * profit_p

<<<<<<< HEAD
        choices = np.random.choice(df.index.values, size=len(df.index),
                                   replace=False,
                                   p=(p / p.sum()))

        net_units = df.net_units.loc[choices]
        tot_units = net_units.values.cumsum()
        ind = int(np.searchsorted(tot_units, target_units, side="left"))
        if target_units != 0:
            ind += 1
        ind = min(ind, len(choices))
        build_idx = choices[:ind]
=======
        if df.net_units.sum() < target_units:
            print "WARNING THERE WERE NOT ENOUGH PROFITABLE UNITS TO " \
                  "MATCH DEMAND"
            build_idx = df.index.values
        elif target_units <= 0:
            build_idx = []
        else:
            # we don't know how many developments we will need, as they differ in net_units.
            # If all developments have net_units of 1 than we need target_units of them.
            # So we choose the smaller of available developments and target_units.
            choices = np.random.choice(df.index.values, size=min(len(df.index), target_units),
                                       replace=False,
                                       p=(df.max_profit_per_size.values /
                                          df.max_profit_per_size.sum()))
            tot_units = df.net_units.loc[choices].values.cumsum()
            ind = int(np.searchsorted(tot_units, target_units, side="left")) + 1
            build_idx = choices[:ind]
>>>>>>> 49211c1a

        if drop_after_build:
            self.feasibility = self.feasibility.drop(build_idx)

        new_df = df.loc[build_idx]
        new_df.index.name = "parcel_id"
        return new_df.reset_index()

    @staticmethod
    def merge(old_df, new_df, return_index=False):
        """
        Merge two dataframes of buildings.  The old dataframe is
        usually the buildings dataset and the new dataframe is a modified
        (by the user) version of what is returned by the pick method.

        Parameters
        ----------
        old_df : dataframe
            Current set of buildings
        new_df : dataframe
            New buildings to add, usually comes from this module
        return_index : bool
            If return_index is true, this method will return the new
            index of new_df (which changes in order to create a unique
            index after the merge)

        Returns
        -------
        df : dataframe
            Combined DataFrame of buildings, makes sure indexes don't overlap
        index : pd.Index
            If and only if return_index is True, return the new index for the
            new_df dataframe (which changes in order to create a unique index
            after the merge)
        """
        maxind = np.max(old_df.index.values)
        new_df = new_df.reset_index(drop=True)
        new_df.index = new_df.index + maxind + 1
        concat_df = pd.concat([old_df, new_df], verify_integrity=True)
        concat_df.index.name = 'building_id'

        if return_index:
            return concat_df, new_df.index

        return concat_df<|MERGE_RESOLUTION|>--- conflicted
+++ resolved
@@ -188,34 +188,8 @@
         print "Sum of net units that are profitable: {:,}".\
             format(int(df.net_units.sum()))
 
-        # the clip is because we still might build negative profit buildings
-        # (when we're subsidizing them) and choice doesn't allow negative
-        # probability options
-        max_profit = df.max_profit.clip(1)
-
-        factor = float(orca.get_injectable("settings")[
-            "profit_vs_return_on_cost_combination_factor"])
-
-        df['return_on_cost'] = max_profit / df.total_cost
-
-        # now we're going to make two pdfs and weight them
-        ROC_p = df.return_on_cost.values / df.return_on_cost.sum()
-        profit_p = max_profit / max_profit.sum()
-        p = 1.0 * ROC_p + factor * profit_p
-
-<<<<<<< HEAD
-        choices = np.random.choice(df.index.values, size=len(df.index),
-                                   replace=False,
-                                   p=(p / p.sum()))
-
-        net_units = df.net_units.loc[choices]
-        tot_units = net_units.values.cumsum()
-        ind = int(np.searchsorted(tot_units, target_units, side="left"))
-        if target_units != 0:
-            ind += 1
-        ind = min(ind, len(choices))
-        build_idx = choices[:ind]
-=======
+        df['max_profit_per_size'] = df.max_profit / df.parcel_size
+
         if df.net_units.sum() < target_units:
             print "WARNING THERE WERE NOT ENOUGH PROFITABLE UNITS TO " \
                   "MATCH DEMAND"
@@ -233,7 +207,6 @@
             tot_units = df.net_units.loc[choices].values.cumsum()
             ind = int(np.searchsorted(tot_units, target_units, side="left")) + 1
             build_idx = choices[:ind]
->>>>>>> 49211c1a
 
         if drop_after_build:
             self.feasibility = self.feasibility.drop(build_idx)
