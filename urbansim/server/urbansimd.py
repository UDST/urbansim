--- conflicted
+++ resolved
@@ -1,31 +1,26 @@
+import cPickle
+import decimal
+import json
+import math
 import os
+import string
 import sys
-<<<<<<< HEAD
 import time
 from decimal import Decimal
 import traceback
 import httplib2
 import yaml
-=======
->>>>>>> 05ad5da5
 
 import numpy
-import yaml
+import pandas as pd
 import simplejson
-<<<<<<< HEAD
-from bottle import Bottle, route, run, response, hook, request, post, error
-=======
-import pandas as pd
-from bottle import route, run, response, hook, request
+from bottle import Bottle, route, run, response, hook, request, post
 
 from cStringIO import StringIO
 from urbansim.utils import misc, yamlio
->>>>>>> 05ad5da5
 
 import inspect
 import models
-
-from urbansim.server import tasks
 
 
 def jsonp(request, dictionary):
@@ -93,32 +88,6 @@
 @route('/configs')
 def list_configs():
     def resp():
-<<<<<<< HEAD
-        model_type = request.query.get('typeOfModel')
-        files = [f for f in os.listdir(misc.configs_dir())
-                 if f[-5:] == '.yaml']
-        return files
-
-        def is_modelset(f):
-            c = open(os.path.join(misc.configs_dir(), f)).read()
-            c = json.loads(c)
-            return 'model' in c and c['model'] == 'modelset'
-        # what to do when just created models/sims, with no 'model' attr?
-        if model_type == 'modelset':
-            return [f for f in files if is_modelset(f)]
-        else:
-            return [f for f in files if not(is_modelset(f))]
-    return wrap_request(request, response, resp())
-
-
-# make it REST. should be /config
-@route('/config_new/<configname>', method="PUT")
-def new_config(configname):
-    config = "{}"
-    f = open(os.path.join(misc.configs_dir(), configname), "w")
-    f.write(config)
-    f.close()
-=======
         print os.listdir(misc.configs_dir())
         files = [f for f in os.listdir(misc.configs_dir())
                  if f[-5:] == '.yaml']
@@ -127,28 +96,15 @@
     return wrap_request(request, response, resp())
 
 
-@route('/config/<configname>', method="OPTIONS")
-def ans_opt(configname):
-    return {}
->>>>>>> 05ad5da5
-
-
 @route('/config/<configname>', method="GET")
 def read_config(configname):
     def resp():
-<<<<<<< HEAD
-        c = open(os.path.join(misc.configs_dir(), configname))
-=======
         c = open(os.path.join(misc.configs_dir(), configname)).read()
->>>>>>> 05ad5da5
         return yaml.load(c)
     return wrap_request(request, response, resp())
 
 
-<<<<<<< HEAD
 # figure out yaml.dump parameters for the desired format
-=======
->>>>>>> 05ad5da5
 @route('/config/<configname>', method="PUT")
 def write_config(configname):
     json = request.json
@@ -159,7 +115,7 @@
     return wrap_request(request, response, resp())
 
 
-@route('/charts', method="GET")
+@route('/charts')
 def list_charts():
     def resp():
         files = os.listdir(misc.charts_dir())
@@ -189,8 +145,6 @@
 # figure out proper REST routes
 @route('/chartdata', method=['OPTIONS', 'GET', 'POST'])
 def query():
-    if request.method == "OPTIONS":
-        return {}
     req = request.query.json
     if (request.query.callback):
         response.content_type = "application/javascript"
@@ -240,7 +194,7 @@
     return wrap_request(request, response, resp())
 
 
-@route('/reports', method="GET")
+@route('/reports')
 def list_reports():
     def resp():
         files = os.listdir(misc.reports_dir())
@@ -359,42 +313,6 @@
     return wrap_request(request, response, resp())
 
 
-<<<<<<< HEAD
-@route('/execmodel')
-def execmodel():
-    return tasks.execmodel.delay(request.query).id
-
-
-@route('/execmodel/<task_id>')
-@catch_exceptions
-def get_result(task_id):
-    res = tasks.app.AsyncResult(task_id)
-    ready = res.ready()
-    if ready:
-        data = res.get()
-    else:
-        data = res._get_task_meta()["result"]
-    return {"ready": ready, "data": data}
-
-
-# thinking it's easier to have different tasks for models and sims
-@route('/run_sim')
-def run_sim():
-    pass
-    return tasks.run_sim.delay(request.query.json).id
-
-
-@route('/simulationids')
-def simulationids():
-    flowerAPI = "http://localhost:5555/api/"
-    h = httplib2.Http(".cache")
-    (resp_headers, content) = h.request(flowerAPI + """
-        tasks?limit=100&worker=All&type=urbansim.server.tasks.execmodel
-        &state=All""", "GET")
-    content = json.loads(content)
-    print content.keys()
-    return {'ids': content.keys()}
-=======
 @route('/exec_model/<modelname>')
 def exec_model(modelname):
     def resp(modelname):
@@ -406,7 +324,6 @@
         sys.stdout = backup
         return {"log": s}
     return wrap_request(request, response, resp(modelname))
->>>>>>> 05ad5da5
 
 
 def pandas_statement(table, where, sort, orderdesc, groupby, metric,
@@ -464,6 +381,7 @@
 def start_service(dset, port=8765, host='localhost'):
     global DSET
     DSET = dset
+
     run(host=host, port=port, debug=True, server='tornado')
 
 if __name__ == '__main__':
